# Server — Task Tracker

This folder contains the backend API for the Task Tracker app.

Run locally
-----------

1. Install dependencies:

```bash
npm install
```

2. Start the server:

```bash
npm start
```

The server listens on `http://localhost:3001` by default.

Tests
-----

The project includes basic tests using `jest` and `supertest`.

Run tests:

```bash
npm test
```

Notes
-----

- Data is persisted to `server/tasks.json`. Tests will modify this file; they try to reset state but consider using a separate test fixture file for CI.
- `writeTasks` throws on write errors and endpoints return 500 when writes fail. This is intentional so clients can surface errors.
- For production or concurrent use, consider moving away from a single JSON file to a small database (sqlite, lowdb) and implement atomic writes.
<<<<<<< HEAD
- The API now maintains a lightweight RPG experience system. Completing quests or side-quests awards XP based on task level and priority, and players can claim a once-per-day bonus via `POST /api/rpg/daily-reward`.
- Each XP-granting response includes `xp_events` and a `player_rpg` snapshot so clients can react without making an extra profile request.
- Developer helpers:
  - `POST /api/debug/clear-tasks` removes all quests for the current user.
  - `POST /api/debug/seed-tasks` (optional body `{ count: number }`) fills the current user with demo quests.
  - `POST /api/debug/grant-xp` (body `{ amount }`) adjusts XP directly; negative numbers subtract.
  - `POST /api/debug/reset-rpg` resets the player RPG state back to level 1.
=======
- JWT signing requires you to provide secrets via environment variables. Set `JWT_SECRET` for a single secret or `JWT_SECRETS` (comma-separated) to support rotation. You can also point `JWT_SECRET_FILE` at a file containing the primary secret. The server refuses to start if no secret is configured (except in tests).
- When using `./start-dev.sh`, a fallback `JWT_SECRET=dev-local-secret` is exported automatically if none is supplied; override it in your environment for custom values.
>>>>>>> 3467fafc
<|MERGE_RESOLUTION|>--- conflicted
+++ resolved
@@ -36,7 +36,6 @@
 - Data is persisted to `server/tasks.json`. Tests will modify this file; they try to reset state but consider using a separate test fixture file for CI.
 - `writeTasks` throws on write errors and endpoints return 500 when writes fail. This is intentional so clients can surface errors.
 - For production or concurrent use, consider moving away from a single JSON file to a small database (sqlite, lowdb) and implement atomic writes.
-<<<<<<< HEAD
 - The API now maintains a lightweight RPG experience system. Completing quests or side-quests awards XP based on task level and priority, and players can claim a once-per-day bonus via `POST /api/rpg/daily-reward`.
 - Each XP-granting response includes `xp_events` and a `player_rpg` snapshot so clients can react without making an extra profile request.
 - Developer helpers:
@@ -44,7 +43,5 @@
   - `POST /api/debug/seed-tasks` (optional body `{ count: number }`) fills the current user with demo quests.
   - `POST /api/debug/grant-xp` (body `{ amount }`) adjusts XP directly; negative numbers subtract.
   - `POST /api/debug/reset-rpg` resets the player RPG state back to level 1.
-=======
 - JWT signing requires you to provide secrets via environment variables. Set `JWT_SECRET` for a single secret or `JWT_SECRETS` (comma-separated) to support rotation. You can also point `JWT_SECRET_FILE` at a file containing the primary secret. The server refuses to start if no secret is configured (except in tests).
-- When using `./start-dev.sh`, a fallback `JWT_SECRET=dev-local-secret` is exported automatically if none is supplied; override it in your environment for custom values.
->>>>>>> 3467fafc
+- When using `./start-dev.sh`, a fallback `JWT_SECRET=dev-local-secret` is exported automatically if none is supplied; override it in your environment for custom values.